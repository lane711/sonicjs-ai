import { Hono } from "hono";
import { cors } from "hono/cors";

import { api } from "./cms/api/api";
import { Bindings } from "./cms/types/bindings";
import { admin } from "./cms/admin/admin";
import { example } from "./custom/example";
import { status } from "./cms/api/status";
import { log } from "./cms/util/logger";

const app = new Hono<{ Bindings: Bindings }>();

//CORS
app.use(
  "/v1/*",
  cors({
    origin: (origin) => {
      return origin.indexOf("localhost") > 0 || origin.endsWith(".sonicjs.com")
        ? origin
        : "https://sonicjs.com";
    },
  })
);

<<<<<<< HEAD
app.onError((err, c) => {
  console.log(`SonicJs Error: ${err}`);
  return c.text("SonicJs Error", 500);
=======
//request Logging
app.use("*", async (ctx, next) => {
  if (ctx.req.path.indexOf("/admin") == 0 || ctx.req.path.indexOf("/v1") == 0) {
    log(ctx, { level: "info", method: ctx.req.method, url: ctx.req.path });
  }
  await next();
});

app.onError((err, ctx) => {
  console.log(`SonicJs Error: ${err}`);
  log(ctx, { level: "error", message: err });

  return ctx.text("SonicJs Error", 500);
>>>>>>> 14d3244f
});

app.get("/", async (ctx) => {
  return ctx.redirect("/admin");
});

app.get("/public/*", async (ctx) => {
  return await ctx.env.ASSETS.fetch(ctx.req.raw);
});

app.route("/v1", api);
app.route("/admin", admin);
app.route("v1/example", example);
app.route("/status", status);

export default app;<|MERGE_RESOLUTION|>--- conflicted
+++ resolved
@@ -22,11 +22,6 @@
   })
 );
 
-<<<<<<< HEAD
-app.onError((err, c) => {
-  console.log(`SonicJs Error: ${err}`);
-  return c.text("SonicJs Error", 500);
-=======
 //request Logging
 app.use("*", async (ctx, next) => {
   if (ctx.req.path.indexOf("/admin") == 0 || ctx.req.path.indexOf("/v1") == 0) {
@@ -40,7 +35,6 @@
   log(ctx, { level: "error", message: err });
 
   return ctx.text("SonicJs Error", 500);
->>>>>>> 14d3244f
 });
 
 app.get("/", async (ctx) => {
