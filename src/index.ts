import { Hono } from 'hono'
import { cors } from 'hono/cors'
import { logger } from 'hono/logger'
import { prettyJSON } from 'hono/pretty-json'
import { serveStatic } from 'hono/cloudflare-workers'
import { apiRoutes } from './routes/api'
import { adminRoutes } from './routes/admin'
import { adminContentRoutes } from './routes/admin-content'
import adminFAQRoutes from './routes/admin-faq'
import adminTestimonialsRoutes from './routes/admin-testimonials'
import adminCodeExamplesRoutes from './routes/admin-code-examples'
// Design plugin routes
import { designRoutes } from './plugins/design/routes'
import { adminCheckboxRoutes } from './routes/admin-checkboxes'
import { adminLogsRoutes } from './routes/admin-logs'
import { docsRoutes } from './routes/docs'
import { authRoutes } from './routes/auth'
import { contentRoutes } from './routes/content'
import { mediaRoutes } from './routes/media'
import { adminMediaRoutes } from './routes/admin-media'
import { apiMediaRoutes } from './routes/api-media'
// import emailRoutes from './routes/admin/email'
import { userRoutes } from './routes/admin-users'
// Workflow routes are loaded dynamically through plugin system
import { createWorkflowRoutes } from './plugins/available/workflow-plugin/routes'
import { createWorkflowAdminRoutes } from './plugins/available/workflow-plugin/admin-routes'
// Cache plugin routes
import cacheRoutes from './plugins/cache/routes'
import { requireAuth, requireRole, optionalAuth } from './middleware/auth'
import { requireActivePlugin } from './middleware/plugin-middleware'
import { bootstrapMiddleware } from './middleware/bootstrap'
import { loggingMiddleware, securityLoggingMiddleware, performanceLoggingMiddleware } from './middleware/logging'
import { compressionMiddleware, securityHeaders, cacheHeaders } from './middleware/performance'

// Define the Cloudflare Workers environment
type Bindings = {
  DB: D1Database
  KV: KVNamespace
  MEDIA_BUCKET: R2Bucket
  ASSETS: Fetcher
  EMAIL_QUEUE?: Queue
  SENDGRID_API_KEY?: string
  DEFAULT_FROM_EMAIL?: string
  IMAGES_ACCOUNT_ID?: string
  IMAGES_API_TOKEN?: string
  ENVIRONMENT?: string
}

type Variables = {
  user?: {
    userId: string
    email: string
    role: string
    exp: number
    iat: number
  }
  requestId?: string
  startTime?: number
}

const app = new Hono<{ Bindings: Bindings; Variables: Variables }>()

// Bootstrap middleware - runs system initialization
app.use('*', bootstrapMiddleware())

// Logging middleware - capture all requests
app.use('*', loggingMiddleware())
app.use('*', securityLoggingMiddleware())
app.use('*', performanceLoggingMiddleware(1000)) // Log requests slower than 1 second

// Metrics tracking middleware - track requests for real-time analytics
app.use('*', async (c, next) => {
<<<<<<< HEAD
  const path = c.req.path
  // Don't track the metrics endpoint itself to avoid inflating stats
  if (!path.includes('/api/metrics')) {
=======
  // Don't track polling endpoints to avoid noise and feedback loops
  const path = c.req.path
  const shouldTrack = !path.includes('/admin/api/metrics') &&
                      !path.includes('/admin/api/stats') &&
                      !path.includes('/admin/api/recent-activity') &&
                      !path.includes('/admin/api/system-status')

  if (shouldTrack) {
>>>>>>> 05fa9e33
    const { metricsTracker } = await import('./utils/metrics')
    metricsTracker.recordRequest()
  }
  await next()
})

// Middleware
app.use('*', async (c, next) => {
  // Skip logger for high-frequency endpoints
  if (c.req.path.includes('/admin/api/metrics')) {
    return next()
  }
  return logger()(c, next)
})
app.use('*', cors())
// Compression disabled - causes encoding issues
// app.use('*', compressionMiddleware)
app.use('*', securityHeaders())
app.use('/api/*', prettyJSON())

// Static file serving for images
app.get('/images/*', async (c) => {
  const path = c.req.path.replace('/images/', '')
  try {
    const response = await c.env.ASSETS.fetch(new Request(`http://localhost/images/${path}`))
    if (response.ok) {
      return response
    }
    return c.notFound()
  } catch (error) {
    console.error('Error serving static file:', error)
    return c.notFound()
  }
})

// Public routes
app.route('/auth', authRoutes)
app.route('/docs', docsRoutes)

// API routes with optional auth (for public content)
app.use('/api/*', optionalAuth())
app.route('/api', apiRoutes)
app.route('/api/media', apiMediaRoutes)
// Workflow API routes are loaded dynamically through plugin system

// Content API routes with optional auth
app.use('/content/*', optionalAuth())
app.route('/content', contentRoutes)

// Media API routes (require auth for uploads)
app.use('/media/*', requireAuth())
app.route('/media', mediaRoutes)

// Admin routes require authentication and admin/editor role
app.use('/admin/*', async (c, next) => {
  try {
    return await requireAuth()(c, next)
  } catch (error) {
    // Redirect to login page if not authenticated
    return c.redirect('/auth/login?error=Please login to access the admin area')
  }
})
app.use('/admin/*', requireRole(['admin', 'editor']))
// Add caching for admin pages (60 second cache)
app.use('/admin/*', cacheHeaders(60))
app.route('/admin', adminRoutes)
app.route('/admin/media', adminMediaRoutes)
app.route('/admin/content', adminContentRoutes)
// FAQ routes with plugin activation check
app.use('/admin/faq/*', requireActivePlugin('faq'))
app.route('/admin/faq', adminFAQRoutes)
// Testimonials routes with plugin activation check
app.use('/admin/testimonials/*', requireActivePlugin('testimonials'))
app.route('/admin/testimonials', adminTestimonialsRoutes)
// Code Examples routes with plugin activation check
app.use('/admin/code-examples/*', requireActivePlugin('code-examples'))
app.route('/admin/code-examples', adminCodeExamplesRoutes)
// Workflow routes with plugin activation check
app.use('/admin/workflow/*', requireActivePlugin('workflow'))
app.route('/admin/workflow', createWorkflowAdminRoutes())
app.use('/api/workflow/*', requireActivePlugin('workflow'))
app.route('/api/workflow', createWorkflowRoutes())
// Design routes with plugin activation check
app.use('/admin/design/*', requireActivePlugin('design'))
app.route('/admin/design', designRoutes)
app.route('/admin/checkboxes', adminCheckboxRoutes)
app.route('/admin/logs', adminLogsRoutes)
// app.route('/admin/email', emailRoutes)
app.route('/admin/users', userRoutes)
// Cache routes with plugin activation check
app.use('/admin/cache/*', requireActivePlugin('cache'))
app.route('/admin/cache', cacheRoutes)

// Test cleanup endpoint (unauthenticated, only for development/testing)
app.post('/test-cleanup', async (c) => {
  const env = c.env.ENVIRONMENT || 'development'

  // Only allow in development/test environments
  if (env === 'production') {
    return c.json({ error: 'Not available in production' }, 403)
  }

  try {
    const db = c.env.DB
    let deletedCount = 0

    // Delete test collections
    try {
      const collectionsResult = await db.prepare(`
        DELETE FROM collections
        WHERE name LIKE 'test_%'
           OR name LIKE '%test%'
           OR name = 'test_collection'
           OR name = 'test_articles'
           OR name = 'test_collection_e2e'
      `).run()
      deletedCount += collectionsResult.meta.changes || 0
    } catch (error) {
      console.error('Error deleting test collections:', error)
    }

    // Delete test content
    try {
      const contentResult = await db.prepare(`
        DELETE FROM content
        WHERE title LIKE '%test%'
           OR title LIKE '%Test%'
           OR title LIKE '%E2E%'
           OR slug LIKE '%test%'
      `).run()
      deletedCount += contentResult.meta.changes || 0
    } catch (error) {
      console.error('Error deleting test content:', error)
    }

    // Delete test users (preserve admin user)
    try {
      const usersResult = await db.prepare(`
        DELETE FROM users
        WHERE email NOT LIKE '%admin%'
          AND (email LIKE '%test%'
               OR username LIKE '%test%'
               OR email LIKE '%example.com')
      `).run()
      deletedCount += usersResult.meta.changes || 0
    } catch (error) {
      console.error('Error deleting test users:', error)
    }

    // Clean up orphaned content
    try {
      const orphanedResult = await db.prepare(`
        DELETE FROM content
        WHERE collection_id NOT IN (SELECT id FROM collections WHERE is_active = 1)
      `).run()
      deletedCount += orphanedResult.meta.changes || 0
    } catch (error) {
      console.error('Error deleting orphaned content:', error)
    }

    return c.json({
      success: true,
      message: 'Test data cleanup completed',
      deletedCount
    })
  } catch (error) {
    console.error('Error cleaning up test data:', error)
    return c.json({
      success: false,
      message: `Cleanup failed: ${error instanceof Error ? error.message : 'Unknown error'}`
    }, 500)
  }
})

// Root redirect to login
app.get('/', (c) => {
  return c.redirect('/auth/login')
})

// Health check
app.get('/health', (c) => {
  return c.json({
    name: 'SonicJS AI',
    version: '0.1.0',
    description: 'A modern, TypeScript-first headless CMS built for Cloudflare\'s edge platform',
    status: 'running',
    timestamp: new Date().toISOString()
  })
})

// 404 handler
app.notFound((c) => {
  return c.json({ error: 'Not Found', status: 404 }, 404)
})

// Error handler
app.onError(async (err, c) => {
  console.error(err)
  
  // Log the error using our logging system
  try {
    const { getLogger } = await import('./services/logger')
    const logger = getLogger(c.env.DB)
    const user = c.get('user')
    
    await logger.error('system', `Unhandled application error: ${err.message}`, err, {
      userId: user?.userId,
      requestId: c.get('requestId'),
      ipAddress: c.req.header('cf-connecting-ip') || 'unknown',
      userAgent: c.req.header('user-agent') || '',
      method: c.req.method,
      url: c.req.url,
      source: 'error-handler',
      tags: ['unhandled-error', 'application-error']
    })
  } catch (logError) {
    console.error('Failed to log application error:', logError)
  }
  
  return c.json({ error: 'Internal Server Error', status: 500 }, 500)
})

export default app<|MERGE_RESOLUTION|>--- conflicted
+++ resolved
@@ -70,11 +70,6 @@
 
 // Metrics tracking middleware - track requests for real-time analytics
 app.use('*', async (c, next) => {
-<<<<<<< HEAD
-  const path = c.req.path
-  // Don't track the metrics endpoint itself to avoid inflating stats
-  if (!path.includes('/api/metrics')) {
-=======
   // Don't track polling endpoints to avoid noise and feedback loops
   const path = c.req.path
   const shouldTrack = !path.includes('/admin/api/metrics') &&
@@ -83,7 +78,6 @@
                       !path.includes('/admin/api/system-status')
 
   if (shouldTrack) {
->>>>>>> 05fa9e33
     const { metricsTracker } = await import('./utils/metrics')
     metricsTracker.recordRequest()
   }
