--- conflicted
+++ resolved
@@ -1,8 +1,4 @@
-<<<<<<< HEAD
-import { return200 } from '@services/return-types';
-=======
 import { return200 } from "@services/return-types";
->>>>>>> bf0546c5
 import type { APIRoute } from "astro";
 
 export const GET: APIRoute = async (context) => {
@@ -20,8 +16,6 @@
     ];
 
     return return200(blogPosts);
-<<<<<<< HEAD
-=======
 
     // return new Response(JSON.stringify(blogPosts), {
     //     headers: {
@@ -32,5 +26,4 @@
     //         'Access-Control-Max-Age': '86400', // 24 hours
     //     },
     // });
->>>>>>> bf0546c5
 };