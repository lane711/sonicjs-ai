--- conflicted
+++ resolved
@@ -1,7 +1,3 @@
-<<<<<<< HEAD
-import { return200 } from '@services/return-types';
-=======
->>>>>>> bf0546c5
 import type { APIRoute } from "astro";
 
 export const GET: APIRoute = async (context) => {
