--- conflicted
+++ resolved
@@ -108,11 +108,6 @@
 
   data.executionTime = executionTime;
 
-<<<<<<< HEAD
-    data.executionTime = executionTime;
-
-=======
->>>>>>> bf0546c5
   return return200(data);
 };
 
