--- conflicted
+++ resolved
@@ -11,12 +11,8 @@
   addToKvCache,
 } from "../data/kv-data";
 import { Bindings } from "../types/bindings";
-<<<<<<< HEAD
-import { apiConfig, config } from "../../db/schema";
-=======
-import { apiConfig } from "../../db/routes";
+import { apiConfig, config } from "../../db/routes";
 import { getD1DataByTable, getD1ByTableAndId } from "../data/d1-data";
->>>>>>> f92a4f84
 import { getForm } from "./forms";
 import qs from "qs";
 import {
