import { definition } from "./../../db/schema/users";
import { DrizzleD1Database, drizzle } from "drizzle-orm/d1";
import { v4 as uuidv4 } from "uuid";
<<<<<<< HEAD
import {
  postsTable,
  postSchema,
  userSchema,
  usersTable,
  categorySchema,
  commentSchema,
  categoriesTable,
  commentsTable,
  categoriesToPostsTable,
  categoriesToPostsSchema,
} from "../../db/schema";
import { DefaultLogger, LogWriter, and, eq } from "drizzle-orm";
=======
import { DefaultLogger, LogWriter, eq } from "drizzle-orm";
>>>>>>> f92a4f84
import { addToInMemoryCache, setCacheStatus } from "./cache";
import { addToKvCache } from "./kv-data";
import { tableSchemas } from "../../db/routes";

export async function getAllContent(db) {
  const { results } = await db.prepare("SELECT * FROM users").all();
  return results;
}

export async function getD1DataByTable(db, table, params) {
  const sql = generateSelectSql(table, params);
  const { results } = await db.prepare(sql).all();
  return params?.id ? results[0] : results;
}

export function generateSelectSql(table, params) {
  // console.log("params ==>", JSON.stringify(params, null, 2));

  var whereClause = "";
  var sortBySyntax = "";
  var limitSyntax: string = "";
  var offsetSyntax = "";

  if (params) {
    let { sortDirection, sortBy, limit, offset, ...filters } = params;
    sortDirection = sortDirection ?? "asc";
    // console.log("sortDirection ==>", sortDirection);

    sortBySyntax = sortBy ? `order by ${sortBy} ${sortDirection}` : "";

    limit = limit ?? 0;
    limitSyntax = limit > 0 ? `limit ${limit}` : "";
    // console.log("limitSyntax ==>", limitSyntax);

    offset = offset ?? 0;
    offsetSyntax = offset > 0 ? `offset ${offset}` : "";
    whereClause = whereClauseBuilder(filters);
  }

  let sql = `SELECT *, COUNT() OVER() AS total FROM ${table} ${whereClause} ${sortBySyntax} ${limitSyntax} ${offsetSyntax}`;
  sql = sql.replace(/\s+/g, " ").trim() + ";";

  console.log("sql ==>", sql);
  return sql;
}

export async function getD1ByTableAndId(db, table, id, params) {
  const { results } = await db
    .prepare(`SELECT * FROM ${table} where id = '${id}';`)
    .all();

  return results[0];
}

export async function insertUserTest(d1, data) {
  const db = drizzle(d1);

  return db.insert(usersTable).values(data).returning().get();
}

export function prepareD1Data(data, tbl = "") {
  const table = data.table || tbl;
  const schema = getRepoFromTable(table);
  const now = new Date().getTime();
  data.createdOn = now;
  data.updatedOn = now;
  delete data.table;

  if (!schema.id) {
    delete data.id;
  }
  return data;
}

export async function insertD1Data(d1, kv, table, data) {
  const db = drizzle(d1);
  data = prepareD1Data(data, table);
  const schema = getRepoFromTable(table);
  try {
    // let sql = db.insert(schmea).values(data).getSQL();
    let result = await db.insert(schema).values(data).returning().get();
    return result;
  } catch (error) {
    return error;
  }
}

export async function deleteD1ByTableAndId(d1, table, id) {
  console.log("deleteD1ByTableAndId", table, id);
  const db = drizzle(d1);

  const schmea = getRepoFromTable(table);
  let sql = await db.delete(schmea).where(eq(schmea.id, id)).toSQL();

  let result = await db.delete(schmea).where(eq(schmea.id, id)).run();

  return result;
}

export async function updateD1Data(
  d1,
  table,
  data,
  params?: Record<string, any>
) {
  const db = drizzle(d1);
  const schemaTable = table ?? data.table;
  const repo = getRepoFromTable(schemaTable);
  const recordId = data.id;
  // delete data.table;
  if (data.data && data.data.id) {
    delete data.data.id;
  }

  const now = new Date().getTime();
  data.data.updatedOn = now;

  const eqArgs = [eq(repo.id, recordId)];
  if (params) {
    for (const key in params) {
      if (key !== "id") {
        eqArgs.push(eq(repo[key], params[key]));
      }
    }
  }
  let result = await db
    .update(repo)
    .set(data.data)
    .where(and(...eqArgs))
    .returning({ id: repo.id })
    .values();

  // let result = await db
  // .update(repo)
  // .set(data)
  // .where(eq(repo.id, data.id))
  // // .returning({ updated: users.updatedAt })
  // .values();

  // .returning().get();

  const id = result && result[0] ? result[0]["0"] : undefined;

  // console.log("updating data result ", result);

  return { id } ?? result;
}

export function getSchemaFromTable(tableName) {
  return tableSchemas[tableName]?.definition;
}

export function getRepoFromTable(tableName) {
  return tableSchemas[tableName]?.table;
}

export function whereClauseBuilder(filters: Record<string, any>) {
  let whereClause = "";

  if (!filters || Object.keys(filters).length === 0) {
    return whereClause;
  }

  let AND = "";
  whereClause = "WHERE";
  for (const key of Object.keys(filters)) {
    const value =
      typeof filters[key] === "string" ? `'${filters[key]}'` : filters[key];
    whereClause = `${whereClause} ${AND} ${key} = ${value}`;
    AND = "AND";
  }
  return whereClause;
}<|MERGE_RESOLUTION|>--- conflicted
+++ resolved
@@ -1,25 +1,5 @@
-import { definition } from "./../../db/schema/users";
-import { DrizzleD1Database, drizzle } from "drizzle-orm/d1";
-import { v4 as uuidv4 } from "uuid";
-<<<<<<< HEAD
-import {
-  postsTable,
-  postSchema,
-  userSchema,
-  usersTable,
-  categorySchema,
-  commentSchema,
-  categoriesTable,
-  commentsTable,
-  categoriesToPostsTable,
-  categoriesToPostsSchema,
-} from "../../db/schema";
-import { DefaultLogger, LogWriter, and, eq } from "drizzle-orm";
-=======
-import { DefaultLogger, LogWriter, eq } from "drizzle-orm";
->>>>>>> f92a4f84
-import { addToInMemoryCache, setCacheStatus } from "./cache";
-import { addToKvCache } from "./kv-data";
+import { drizzle } from "drizzle-orm/d1";
+import { and, eq } from "drizzle-orm";
 import { tableSchemas } from "../../db/routes";
 
 export async function getAllContent(db) {
@@ -70,12 +50,6 @@
     .all();
 
   return results[0];
-}
-
-export async function insertUserTest(d1, data) {
-  const db = drizzle(d1);
-
-  return db.insert(usersTable).values(data).returning().get();
 }
 
 export function prepareD1Data(data, tbl = "") {
