--- conflicted
+++ resolved
@@ -1,9 +1,5 @@
-<<<<<<< HEAD
-import { SonicTableConfig, apiConfig } from "../../db/schema";
+import { ApiConfig, apiConfig } from "../../db/routes";
 import { EnvContext } from "./context";
-=======
-import { ApiConfig, apiConfig } from "../../db/routes";
->>>>>>> f92a4f84
 import {
   getById,
   getContentType,
@@ -217,7 +213,7 @@
                       .filter(
                         (t) => !useAuthEnvEnabled || !t.hideWhenAuthEnabled
                       )
-                      .map((item: SonicTableConfig) => {
+                      .map((item: ApiConfig) => {
                         return (
                           <li class="nav-item">
                             <a
