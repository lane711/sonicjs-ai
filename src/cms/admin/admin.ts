--- conflicted
+++ resolved
@@ -173,16 +173,9 @@
     return {
       id: item.id,
       updatedOn: format(item.updatedOn, "MM/dd/yyyy h:mm b"),
-<<<<<<< HEAD
-      editLink: `<a href="/admin/content/edit/${route}/${
-        item.id
-      }">${getDisplayField(item)}</a>`,
-      apiLink: `<a target="_blank" href="/v1/${route}/${item.id}">raw <i class="bi bi-box-arrow-up-right ms-2"></i></a>`,
-=======
       displayValue: `<span>${getDisplayField(item)}</span>`,
       apiLink: `<a target="_blank" href="/v1/${route}/${item.id}">raw <i class="bi bi-box-arrow-up-right ms-2"></i></a>`,
       actionButtons: `<div class="action-buttons">${editButton} ${deleteButton}</div>`,
->>>>>>> 14d3244f
     };
   });
 
