--- conflicted
+++ resolved
@@ -1,11 +1,7 @@
 {
   "name": "sonicjs",
   "type": "module",
-<<<<<<< HEAD
-  "version": "0.3.0",
-=======
   "version": "0.3.2",
->>>>>>> 7d63669c
   "scripts": {
     "dev": "astro dev",
     "start": "astro dev",
