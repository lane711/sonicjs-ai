{
  "name": "sonicjs",
  "type": "module",
<<<<<<< HEAD
  "version": "0.3.6",
=======
  "version": "0.3.7",
>>>>>>> bf0546c5
  "scripts": {
    "dev": "astro dev",
    "start": "astro dev",
    "build": "astro check && astro build",
    "preview": "astro preview",
    "astro": "astro",
    "test": "vitest run",
    "test:watch": "vitest",
    "e2e": "npx playwright test --ui",
    "generate": "drizzle-kit generate",
    "up": "wrangler d1 migrations apply sonicjs --local",
    "up:prod": "wrangler d1 migrations apply sonicjs  --remote"
  },
  "dependencies": {
    "@astrojs/check": "^0.9.3",
    "@astrojs/cloudflare": "^11.1.0",
    "@astrojs/react": "^3.6.2",
    "@astrojs/tailwind": "^5.1.1",
    "@headlessui/react": "^2.1.10",
    "@heroicons/react": "^2.1.5",
    "@node-rs/argon2": "^1.8.3",
    "@oslojs/crypto": "^1.0.1",
    "@oslojs/encoding": "^1.1.0",
    "@react-email/components": "0.0.34",
    "@tailwindcss/forms": "^0.5.9",
    "@tanstack/react-table": "^8.20.5",
    "@types/react": "^18.3.11",
    "@types/react-dom": "^18.3.0",
    "astro": "^4.15.9",
    "drizzle-orm": "^0.33.0",
    "javascript-time-ago": "^2.5.11",
    "qs": "^6.13.0",
    "react": "18.3.1",
    "react-dom": "18.3.1",
    "resend": "^4.1.2",
    "tailwindcss": "^3.4.13",
    "typescript": "^5.6.2"
  },
  "devDependencies": {
    "@faker-js/faker": "^9.6.0",
    "@playwright/test": "^1.50.1",
    "@types/node": "^22.7.3",
    "drizzle-kit": "^0.24.2",
    "react-email": "3.0.7",
    "vitest": "^2.1.1",
    "wrangler": "^4.0.0"
  },
  "optionalDependencies": {
    "@rollup/rollup-linux-x64-gnu": "4.6.1"
  }
}<|MERGE_RESOLUTION|>--- conflicted
+++ resolved
@@ -1,11 +1,7 @@
 {
   "name": "sonicjs",
   "type": "module",
-<<<<<<< HEAD
-  "version": "0.3.6",
-=======
   "version": "0.3.7",
->>>>>>> bf0546c5
   "scripts": {
     "dev": "astro dev",
     "start": "astro dev",
