--- conflicted
+++ resolved
@@ -2,7 +2,6 @@
 import { loginAsAdmin } from './utils/test-helpers';
 
 test.describe('User XSS Prevention', () => {
-<<<<<<< HEAD
   test.beforeEach(async ({ page }) => {
     await loginAsAdmin(page);
   });
@@ -14,14 +13,12 @@
         email: 'admin@sonicjs.com',
         password: 'admin123'
       }
-=======
-  test('should prevent XSS in user creation via API', async ({ page }) => {
+
     // Set up a flag to detect if any alert() is triggered
     let alertTriggered = false;
     page.on('dialog', async (dialog) => {
       alertTriggered = true;
       await dialog.dismiss();
->>>>>>> 3fd5d245
     });
 
     // Login first
@@ -87,7 +84,7 @@
     console.log('✓ XSS payloads were successfully sanitized in user creation');
   });
 
-<<<<<<< HEAD
+
   test('should sanitize user data in database', async ({ request }) => {
     // Login to get auth token
     const loginResponse = await request.post('/auth/login', {
@@ -95,14 +92,12 @@
         email: 'admin@sonicjs.com',
         password: 'admin123'
       }
-=======
-  test('should sanitize user data in database', async ({ page }) => {
+
     // Set up a flag to detect if any alert() is triggered
     let alertTriggered = false;
     page.on('dialog', async (dialog) => {
       alertTriggered = true;
       await dialog.dismiss();
->>>>>>> 3fd5d245
     });
 
     // Login first
