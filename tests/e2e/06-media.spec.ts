import { test, expect } from '@playwright/test';
import { loginAsAdmin, navigateToAdminSection } from './utils/test-helpers';

test.describe('Media Management', () => {
  test.beforeEach(async ({ page }) => {
    await loginAsAdmin(page);
    await navigateToAdminSection(page, 'media');
  });

  test('should display media library', async ({ page }) => {
    await expect(page.locator('h1')).toContainText('Media Library');
    // Use first Upload Files button (the one in the sidebar)
    await expect(page.locator('button').filter({ hasText: 'Upload Files' }).first()).toBeVisible();
  });

  test('should open upload modal', async ({ page }) => {
    // Click the first Upload Files button (the one in the sidebar)
    await page.locator('button').filter({ hasText: 'Upload Files' }).first().click();
    
    await expect(page.locator('#upload-modal')).toBeVisible();
    // File input is hidden by design, just check it exists
    await expect(page.locator('#file-input')).toBeAttached();
  });

  test('should handle file upload', async ({ page }) => {
    // Click the first Upload Files button (the one in the sidebar)
    await page.locator('button').filter({ hasText: 'Upload Files' }).first().click();
    
    // Create a small test image file
    const testImageBuffer = Buffer.from([
      0xFF, 0xD8, 0xFF, 0xE0, 0x00, 0x10, 0x4A, 0x46, 0x49, 0x46, 0x00, 0x01,
      0x01, 0x01, 0x00, 0x48, 0x00, 0x48, 0x00, 0x00, 0xFF, 0xDB, 0x00, 0x43,
      0x00, 0x08, 0x06, 0x06, 0x07, 0x06, 0x05, 0x08, 0x07, 0x07, 0x07, 0x09,
      0x09, 0x08, 0x0A, 0x0C, 0x14, 0x0D, 0x0C, 0x0B, 0x0B, 0x0C, 0x19, 0x12,
      0x13, 0x0F, 0x14, 0x1D, 0x1A, 0x1F, 0x1E, 0x1D, 0x1A, 0x1C, 0x1C, 0x20,
      0x24, 0x2E, 0x27, 0x20, 0x22, 0x2C, 0x23, 0x1C, 0x1C, 0x28, 0x37, 0x29,
      0x2C, 0x30, 0x31, 0x34, 0x34, 0x34, 0x1F, 0x27, 0x39, 0x3D, 0x38, 0x32,
      0x3C, 0x2E, 0x33, 0x34, 0x32, 0xFF, 0xC0, 0x00, 0x11, 0x08, 0x00, 0x01,
      0x00, 0x01, 0x01, 0x01, 0x11, 0x00, 0x02, 0x11, 0x01, 0x03, 0x11, 0x01,
      0xFF, 0xC4, 0x00, 0x14, 0x00, 0x01, 0x00, 0x00, 0x00, 0x00, 0x00, 0x00,
      0x00, 0x00, 0x00, 0x00, 0x00, 0x00, 0x00, 0x00, 0x00, 0x08, 0xFF, 0xC4,
      0x00, 0x14, 0x10, 0x01, 0x00, 0x00, 0x00, 0x00, 0x00, 0x00, 0x00, 0x00,
      0x00, 0x00, 0x00, 0x00, 0x00, 0x00, 0x00, 0x00, 0xFF, 0xDA, 0x00, 0x0C,
      0x03, 0x01, 0x00, 0x02, 0x11, 0x03, 0x11, 0x00, 0x3F, 0x00, 0x80, 0xFF, 0xD9
    ]);
    
    await page.setInputFiles('#file-input', {
      name: 'test-image.jpg',
      mimeType: 'image/jpeg',
      buffer: testImageBuffer
    });

<<<<<<< HEAD
    await page.locator('#upload-modal button#upload-btn').click();
=======
    await page.locator('#upload-modal button[type="submit"]').click();
>>>>>>> 36816167
    
    // Should show upload success
    await expect(page.locator('#upload-results')).toContainText('Successfully uploaded', { timeout: 10000 });
  });

  test('should validate file types', async ({ page }) => {
    // Click the first Upload Files button (the one in the sidebar)
    await page.locator('button').filter({ hasText: 'Upload Files' }).first().click();
    
    // Try to upload an invalid file type
    await page.setInputFiles('#file-input', {
      name: 'test.exe',
      mimeType: 'application/octet-stream',
      buffer: Buffer.from('fake executable')
    });

<<<<<<< HEAD
    await page.locator('#upload-modal button#upload-btn').click();
=======
    await page.locator('#upload-modal button[type="submit"]').click();
>>>>>>> 36816167
    
    // Should show validation error
    await expect(page.locator('#upload-results')).toContainText('Unsupported file type');
  });

  test('should display uploaded media', async ({ page }) => {
    // Check if there are any existing media files
    const mediaGrid = page.locator('#media-grid');
    
    if (await mediaGrid.locator('.media-item').count() > 0) {
      await expect(mediaGrid.locator('.media-item').first()).toBeVisible();
    }
  });

  test('should handle media selection', async ({ page }) => {
    const mediaItems = page.locator('.media-item');
    const count = await mediaItems.count();
    
    if (count > 0) {
      // Click the checkbox inside the media item instead of the item itself
      const checkbox = mediaItems.first().locator('input[type="checkbox"]');
      if (await checkbox.count() > 0) {
        await checkbox.click();
        await expect(checkbox).toBeChecked();
      }
    }
  });

  test('should show media details', async ({ page }) => {
    const mediaItems = page.locator('.media-item');
    const count = await mediaItems.count();
    
    if (count > 0) {
      await mediaItems.first().click();
      
      // Should show details panel or modal
      const details = page.locator('#media-details, .media-details');
      if (await details.count() > 0) {
        await expect(details).toBeVisible();
      }
    }
  });

  test('should close upload modal', async ({ page }) => {
    // Click the first Upload Files button (the one in the sidebar)
    await page.locator('button').filter({ hasText: 'Upload Files' }).first().click();

    // Close modal using the Cancel button within the upload modal
    await page.locator('#upload-modal button').filter({ hasText: 'Cancel' }).click();

    await expect(page.locator('#upload-modal')).not.toBeVisible();
  });

  test('should support media search/filter', async ({ page }) => {
    // Check if search functionality exists
    const searchInput = page.locator('input[type="search"], input[placeholder*="search"], input[placeholder*="filter"]');
    
    if (await searchInput.count() > 0) {
      await searchInput.fill('test');
      // Should filter results
      await page.waitForTimeout(500); // Wait for search to process
    }
  });

  test('should handle empty media library', async ({ page }) => {
    // If no media files exist, should show appropriate message
    const mediaGrid = page.locator('#media-grid');
    const mediaItems = page.locator('.media-item');

    if (await mediaItems.count() === 0) {
      await expect(page.getByText(/No media files|Upload your first file|No files found/i)).toBeVisible();
    }
  });

  test('should display media list view correctly', async ({ page }) => {
    // Verify media grid is visible
    const mediaGrid = page.locator('#media-grid');
    await expect(mediaGrid).toBeVisible();

    // Check if media items are rendered
    const mediaItems = page.locator('.media-item');
    const itemCount = await mediaItems.count();

    if (itemCount > 0) {
      // Verify first item has expected elements
      const firstItem = mediaItems.first();

      // Should have an image or file icon (check if either exists)
      const hasImage = await firstItem.locator('img').count() > 0;
      const hasSvg = await firstItem.locator('svg').count() > 0;
      expect(hasImage || hasSvg).toBeTruthy();

      // Should be clickable
      await expect(firstItem).toBeVisible();

      // Test list view toggle if available (using select dropdown)
      const viewSelector = page.locator('select').filter({ has: page.locator('option[value="grid"]') });
      if (await viewSelector.count() > 0) {
        await viewSelector.selectOption('list');
        await page.waitForLoadState('networkidle');

        // Verify list view is active
        const listViewContainer = page.locator('#media-grid > div.space-y-4');
        if (await listViewContainer.count() > 0) {
          await expect(listViewContainer).toBeVisible();
        }
      }
    } else {
      // If no items, that's also valid - should show empty state
      await expect(page.getByText(/No media files|Upload your first file/i)).toBeVisible();
    }
  });

  test('should handle media pagination', async ({ page }) => {
    // Check if pagination controls exist
    const nextButton = page.locator('button:has-text("Next"), a:has-text("Next"), [aria-label="Next page"]');
    const prevButton = page.locator('button:has-text("Previous"), a:has-text("Previous"), [aria-label="Previous page"]');

    if (await nextButton.count() > 0) {
      const isEnabled = await nextButton.isEnabled().catch(() => false);

      if (isEnabled) {
        // Get current media items
        const initialItems = await page.locator('.media-item').count();

        // Click next page
        await nextButton.click();
        await page.waitForTimeout(1000);

        // Should still have media items (count may change based on available items)
        const newItems = await page.locator('.media-item').count();
        expect(newItems).toBeGreaterThan(0);
      }
    }
  });
});<|MERGE_RESOLUTION|>--- conflicted
+++ resolved
@@ -50,11 +50,7 @@
       buffer: testImageBuffer
     });
 
-<<<<<<< HEAD
     await page.locator('#upload-modal button#upload-btn').click();
-=======
-    await page.locator('#upload-modal button[type="submit"]').click();
->>>>>>> 36816167
     
     // Should show upload success
     await expect(page.locator('#upload-results')).toContainText('Successfully uploaded', { timeout: 10000 });
@@ -71,11 +67,7 @@
       buffer: Buffer.from('fake executable')
     });
 
-<<<<<<< HEAD
     await page.locator('#upload-modal button#upload-btn').click();
-=======
-    await page.locator('#upload-modal button[type="submit"]').click();
->>>>>>> 36816167
     
     // Should show validation error
     await expect(page.locator('#upload-results')).toContainText('Unsupported file type');
