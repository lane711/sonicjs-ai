--- conflicted
+++ resolved
@@ -174,15 +174,9 @@
             return next(err);
           }
 
-<<<<<<< HEAD
-          // TODO: fix this, the user is sometimes redirected to the login screen as if the login hasn't set in yet
-          // this usually only happens on a new site when creating the root admin
-          helperService.sleep(500);
-=======
           if ((await userService.canAccessBackEnd(req)) !== true) {
             return res.redirect("/");
           }
->>>>>>> d5e5a6b5
 
           if (!req.session.returnTo) {
             // console.log("redirect to admin");
