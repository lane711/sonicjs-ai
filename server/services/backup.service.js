--- conflicted
+++ resolved
@@ -1,7 +1,3 @@
-/**
- * Backup Service module
- * @module backupService
- */
 const https = require("https");
 fs = require("fs");
 var appRoot = require("app-root-path");
@@ -14,46 +10,19 @@
 const backUpUrl = process.env.BACKUP_URL;
 
 module.exports = backUpService = {
-  /**
-   * Sets the backup URL that will trigger a backup. This url can be found in the .env file.
-   * @function
-   * @name startup
-   * @param {app} express app
-   */
   startup: async function (app) {
     app.get(backUpUrl, async function (req, res) {
       await backUpService.exportContentToJsonFiles();
       // await backUpService.zipBackUpDirectory();
       // backUpService.uploadToDropBox();
-      res.redirect("/admin/backup-restore");
+      res.redirect('/admin/backup-restore');
     });
   },
 
-  /**
-   * Gets all content records and exports each content record to a separate json file.
-   * Gets all user records and exports each content record to a separate json file.
-   * Zips all content and user json files into a single backup file in this format: `${new Date().toJSON()}-sonicjs-backup.zip`
-   * @function
-   * @name exportContentToJsonFiles
-   */
   exportContentToJsonFiles: async function () {
     await backUpService.cleanupTempFiles();
     //content
-<<<<<<< HEAD
-    let contents = await dalService.contentGet(
-      "",
-      "",
-      "",
-      "",
-      "",
-      "",
-      "",
-      false,
-      true
-    );
-=======
     let contents = await dalService.contentGet("", "", "", "", "", "", "", "", false, true);
->>>>>>> d5e5a6b5
 
     contents.map((content) => {
       fileService.writeFile(
@@ -79,19 +48,10 @@
     backUpService.zipJsonFilesDirectory(fileName);
   },
 
-    /**
-   * Deletes all temporary files used in the back up process. All files are located in the /backups/temp/ directory.
-   * @function
-   * @name cleanupTempFiles
-   */
   cleanupTempFiles: async function () {
     //empty temp files
-    fileService.deleteFilesInDirectory(
-      `${appRoot.path}/backups/temp/backup/content`
-    );
-    fileService.deleteFilesInDirectory(
-      `${appRoot.path}/backups/temp/backup/user`
-    );
+    fileService.deleteFilesInDirectory(`${appRoot.path}/backups/temp/backup/content`);
+    fileService.deleteFilesInDirectory(`${appRoot.path}/backups/temp/backup/user`);
   },
 
   zipJsonFilesDirectory: async function (fileName) {
@@ -122,15 +82,9 @@
       console.log("backup completed: " + zipPath);
       backUpService.cleanupTempFiles();
     });
+
   },
 
-  /**
-   * Optionally uploads backup files to Dropbox.
-   * @function
-   * @name uploadToDropBox
-   * @param {string} sourceFilePath - full path of the source file.
-   * @param {string} destinationFileName - full path of the destination file.
-   */
   uploadToDropBox: async function (sourceFilePath, destinationFileName) {
     fs.readFile(sourceFilePath, "utf8", function (err, data) {
       const req = https.request(
