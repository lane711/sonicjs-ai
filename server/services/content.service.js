var pageBuilderService = require(".//page-builder.service");
var formService = require(".//form.service");
var listService = require(".//list.service");
var menuService = require(".//menu.service");
var helperService = require(".//helper.service");
var userService = require(".//user.service");
var globalService = require(".//global.service");
var cacheService = require(".//cache.service");
var formattingService = require(".//formatting.service");

var dataService = require(".//data.service");

var fs = require("fs");
const cheerio = require("cheerio");
const axios = require("axios");
const ShortcodeTree = require("shortcode-tree").ShortcodeTree;
const chalk = require("chalk");
const log = console.log;
var emitterService = require("./emitter.service");

var modulesToDelayProcessing = [];

const NodeCache = require("node-cache");
const myCache = new NodeCache();

module.exports = contentService = {
  startup: async function () {
    emitterService.on(
      "postProcessModuleShortCodeProcessedHtml",
      async function ({ options }) {
        if (options) {
          contentService.wrapBlockInModuleDiv(
            options
          );
        }
      }
    );
  },

  getRenderedPage: async function (req) {
    // emitterService.emit('getRenderedPagePreDataFetch', req);

    let cachedPage = cacheService.getCache().get(req.url);
    if (cachedPage !== undefined) {
      // console.log('returning from cache');
      return { page: cachedPage };
    } else {
      // console.log("no cache");
    }

    await emitterService.emit("preProcessPageUrlLookup", req);

    let page = await dataService.getContentByUrl(req.url, req.sessionID);

    await emitterService.emit("postPageDataFetch", { req: req, page: page });

    if (page.data) {
      //page templates
      if (page.data.pageTemplate) {
        // console.log(page.data.pageTemplate)
        let pageTemplate = await dataService.getContentById(
          page.data.pageTemplate,
          req.sessionID
        );

        //merge data
        if (pageTemplate && pageTemplate.data.pageCssClass) {
          page.data.pageCssClass += " " + pageTemplate.data.pageCssClass;
        }
      }

      await this.getPage(page.id, page, req, req.sessionID);
      await emitterService.emit("postProcessPage");

      // page.data.html = page.data.html;
    }

    page.data.eventCount = 0;
    page.data.headerJs = "";

    await emitterService.emit("getRenderedPagePostDataFetch", {
      req: req,
      page: page,
    });

    //handle 404
    if (!page || page.data.title == "Not Found") {
      //not found
      return { page: page };
    }

    let rows = [];
    page.data.hasRows = false;
    if (page.data.layout) {
      page.data.rows = page.data.layout.rows;
      page.data.hasRows = true;
    }

    await emitterService.emit("preRender", { req: req, page: page });

    page.data.appVersion = globalService.getAppVersion;

    page.data.metaTitle = page.data.metaTitle
      ? page.data.metaTitle
      : page.data.title;

    let cache = cacheService.getCache();
    success = cache.set(req.url, page);
    // console.log(success);

    return { page: page };
  },

  getPage: async function (id, page, req, sessionID) {
    if (!id) {
      return;
    }

    await this.processTemplate(page, req, sessionID);

    return page.data.html;
  },

  getBlog: async function (req) {
    let blog = await dataService.getContentByUrl(req.url, req.sessionID);
    blog = blog.data[0];
    if (blog) {
      blog.data.menu = await menuService.getMenu("Main");

      if (blog.data.image) {
        blog.data.heroImage = blog.data.image[0].originalName;
      }

      await emitterService.emit("getRenderedPagePostDataFetch", {
        req: req,
        page: blog,
      });

      // let page = page.data[0];
      // page.data.html = page.data.html;
      return { page: blog };
    }
    return "error";
  },

  getPageByUrl: async function (id, instance) {},

  processTemplate: async function (page, req, sessionID) {
    page.data.html = ""; //reset
    // const $ = cheerio.load("");

    await this.processSections(page, req, req.sessionID);
    await this.processDelayedModules(page, req);

    // return $.html();
  },

  processMenu: async function () {
    let menuItemTemplate = $.html(".s--menu-item");
    let navWrapper = $(".s--menu-item").parent();
    navWrapper.empty();

    let menuItems = await dataService.getContentByType("menu");
    // console.log('menuItems', menuItems);
    menuItems.forEach((menuItem) => {
      // console.log('menuItem', menuItem);
      let item = menuItemTemplate
        .replace("Home", menuItem.data.name)
        .replace("#", menuItem.url);
      navWrapper.append(item);
    });
  },

  processSections: async function (page, req, sessionID) {
    await emitterService.emit("preProcessSections", { page: page, req: req });

    page.data.sections = [];
    // let sectionWrapper = $(".s--section").parent(); //container
    // sectionWrapper.empty();

    // let page = page; // await this.getContentById('5cd5af93523eac22087e4358');
    // console.log('processSections:page==>', page);

    if (page.data && page.data.layout) {
      let sections = page.data.layout;

      await this.asyncForEach(sections, async (sectionId) => {
        let section = await dataService.getContentById(sectionId, sessionID);
        if (section) {
          if (section.data.content) {
            //process raw column without rows and columns
            page.data.html += `${section.data.content}`;
            await this.processShortCodes(
              page,
              section,
              section.data.content,
              0,
              0,
              req
            );
          } else {
            page.data.html += `<section data-id='${section.id}' class="${section.data.cssClass} jumbotron-fluid">`;
            page.data.html += '<div class="section-overlay">';
            page.data.html += '<div class="container">';
            let rows;
            rows = await this.processRows(
              page,
              section,
              section.data.rows,
              req
            );
            page.data.html += "</div>";
            page.data.html += "</div>";
            page.data.html += `</section>`;

            page.data.sections.push({
              id: sectionId,
              title: section.data.title,
              rows: rows,
            });
          }
        }
      });

      // sectionWrapper.append(page.data.html);
    }
  },

  //TODO loop thru rows
  processRows: async function (page, section, rows, req) {
    let rowArray = [];
    let rowIndex = 0;

    await emitterService.emit("preProcessRows");

    if (rows) {
      for (const row of rows) {
        // console.log(chalk.red(JSON.stringify(row)));
        page.data.html += `<div class='${row.class}''>`;
        let columns = await this.processColumns(
          page,
          section,
          row,
          rowIndex,
          req
        );
        page.data.html += `</div>`;

        rowArray.push(row);
        rowIndex++;
      }
    }
    // console.log('rowArray---->', rowArray);
    return rowArray;
  },

  processColumns: async function (page, section, row, rowIndex, req) {
    let columnArray = [];
    let columnIndex = 0;

    await emitterService.emit("preProcessColumns");

    for (const column of row.columns) {
      // console.log('== column ==', column);

      page.data.html += `<div id='${column.id}' class='${column.class}'>`;
      page.data.html += `${column.content}`;
      if (column.content) {
        await this.processShortCodes(
          page,
          section,
          column.content,
          rowIndex,
          columnIndex,
          req
        );
      } else {
        page.data.html += `<span class="empty-column">empty column</spam>`;
      }
      page.data.html += `</div>`;
      columnArray.push(column);
      columnIndex++;
    }
    return columnArray;
  },

  processShortCodes: async function (
    page,
    section,
    body,
    rowIndex,
    columnIndex,
    req
  ) {
    let parsedBlock = ShortcodeTree.parse(body);

    await emitterService.emit("preProcessModuleShortCode");

    if (parsedBlock.children) {
      for (let bodyBlock of parsedBlock.children) {
        let shortcode = bodyBlock.shortcode;

        //new way:
        if (shortcode) {
          if (shortcode.properties.delayedProcessing) {
            modulesToDelayProcessing.push(shortcode);
            continue;
          }

          await emitterService.emit("beginProcessModuleShortCode", {
            page: page,
            section: section,
            req: req,
            shortcode: shortcode,
            rowIndex: rowIndex,
            columnIndex: columnIndex,
          });

          // if (wrapWithModuleDiv) {
          //   var processedHtml = {
          //     id: shortcode.properties.id,
          //     shortCode: shortcode,
          //     contentType: shortcode.name,
          //     body: options.page.data.currentShortCodeHtml,
          //   };

          //   contentService.wrapBlockInModuleDiv(processedHtml, undefined);
          //   page.data.currentShortCodeHtml = processedHtml;
          // }
        }
      }

      // console.log("done regular modules");
    }
  },

  //loop thru again to support modules that need delayed processing
  //ei: module B needs module A to process first so that it can use the data generated by module A
  processDelayedModules: async function (page, req) {
    for (let shortcode of modulesToDelayProcessing) {
      await emitterService.emit("beginProcessModuleShortCodeDelayed", {
        page: page,
        section: undefined,
        req: req,
        shortcode: shortcode,
        rowIndex: 0,
        columnIndex: 0,
      });
    }
  },

  wrapBlockInModuleDiv: function (options) {
    let wrapperCss = "module";
    if (
      options.viewModel &&
      options.viewModel.data.settings &&
      options.viewModel.data.settings.data.wrapperCss
    ) {
      wrapperCss += " " + options.viewModel.data.settings.data.wrapperCss;
    }

    let wrapperStyles = "";
    if (
      options.viewModel &&
      options.viewModel.data.settings &&
      options.viewModel.data.settings.data.wrapperStyles
    ) {
      wrapperStyles = options.viewModel.data.settings.data.wrapperStyles;
    }
    options.processedHtml.body = formattingService.generateModuleDivWrapper(
      options.processedHtml.id,
      wrapperCss,
      wrapperStyles,
<<<<<<< HEAD
      processedHtml.shortCode.name,
      processedHtml.contentType,
      processedHtml.body,
      false,
      false
=======
      options.processedHtml.shortCode.name,
      options.processedHtml.contentType,
      options.processedHtml.body,
      false,
      options.page.data.pageTemplate !== 'none'
>>>>>>> 2f05134d
    );
  },

  replaceBlockShortCode: async function (page, shortcode) {
    let blockId = shortcode.properties.id;
    let content = await dataService.getContentById(blockId);
    // console.log('replaceShortCode.getContentById', content);
    let newBody = `<span data-id="${blockId}">${content.data.body}</span>`;
    page.data.html = page.data.html.replace(shortcode.codeText, newBody);
  },

  replaceFormShortCode: async function (page, shortcode) {
    let blockId = shortcode.properties.id;
    let contentType = shortcode.properties.contentType;

    let form = await formService.getForm(
      contentType,
      undefined,
      undefined,
      undefined,
      undefined,
      sessionID
    );

    page.data.html = page.data.html.replace(shortcode.codeText, form);
  },

  replaceListShortCode: async function (page, shortcode) {
    let blockId = shortcode.properties.id;
    let contentType = shortcode.properties.contentType;

    let list = await listService.getList(contentType);
    page.data.html = page.data.html.replace(shortcode.codeText, list);
  },

  asyncForEach: async function (array, callback) {
    for (let index = 0; index < array.length; index++) {
      await callback(array[index], index, array);
    }
  },
};<|MERGE_RESOLUTION|>--- conflicted
+++ resolved
@@ -371,19 +371,11 @@
       options.processedHtml.id,
       wrapperCss,
       wrapperStyles,
-<<<<<<< HEAD
-      processedHtml.shortCode.name,
-      processedHtml.contentType,
-      processedHtml.body,
-      false,
-      false
-=======
       options.processedHtml.shortCode.name,
       options.processedHtml.contentType,
       options.processedHtml.body,
       false,
       options.page.data.pageTemplate !== 'none'
->>>>>>> 2f05134d
     );
   },
 
