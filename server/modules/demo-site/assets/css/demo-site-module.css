/* Css File for Module: demo-site */
<<<<<<< HEAD
/* nav.navbar{
=======
.demo nav.navbar{
>>>>>>> c93e8b6f
    top: 56px;
} */

.demo-alert
{
    border:0;
    border-radius: 0;
}
.demo-alert a{
    color: var(--bs-alert-color);
    font-weight: bold;
}<|MERGE_RESOLUTION|>--- conflicted
+++ resolved
@@ -1,11 +1,7 @@
 /* Css File for Module: demo-site */
-<<<<<<< HEAD
-/* nav.navbar{
-=======
 .demo nav.navbar{
->>>>>>> c93e8b6f
     top: 56px;
-} */
+}
 
 .demo-alert
 {
