<h1>My Clubhouses</h1>
<!-- <div class="d-flex flex-wrap align-content-start"> -->
<div class="row g-3 my-clubhouses">
  {{#each myGroups}}
    <div class="col-md-4">
      <div class="card bg-dark h-100">
        <img src="{{data.icon.src}}" class="card-img-top" />
        <div class="card-body">
          <p class="card-text">
            <a href="{{data.url}}" class="stretched-link">{{data.title}}</a>
          </p>
        </div>
      </div>
    </div>
  {{/each}}
<<<<<<< HEAD
  <div class="col-md-4">
    <a
      href="#"
      onclick="return openFormInModal('create', 'club-request')"
    >
      <div class="card bg-dark h-100">
        <img src="/assets/uploads/new_clubhouse.png" class="card-img-top" />
        <div class="card-body">
          <p class="card-text"></p>
        </div>      
      </div>
    </a>
  </div>
=======
  <a
    href="#"
    onclick="return openFormInModal('create', 'club-request')"
    class="m-4 new-clubhouse-request"
    style="width: 14rem;"
  >
    <img src="/assets/uploads/new_clubhouse.png" />
  </a>
>>>>>>> 6123a8a4
</div>

<br />
<br />

<h1>Clubhouses</h1>
<!-- <div class="d-flex flex-wrap align-content-start"> -->
<div class="row g-3 clubhouses">
  {{#each groups}}
    <div class="col-md-4">
      <div class="card bg-dark h-100">
        <img src="{{data.icon.src}}" class="card-img-top" />
        <div class="card-body">
          <p class="card-text">
            <a href="{{data.url}}" class="stretched-link">{{data.title}}</a>
          </p>
        </div>
      </div>
    </div>
  {{/each}}
<<<<<<< HEAD
  <div class="col-md-4">
    <a
      href="#"
      onclick="return openFormInModal('create', 'club-request')"
=======
  <div class="m-4 new-group" style="width: 14rem;">
    <a
      href="#"
      onclick="return openFormInModal('create', 'club-request')"
      class="m-4 new-clubhouse-request"
      style="width: 14rem;"
>>>>>>> 6123a8a4
    >
      <div class="card bg-dark h-100">
        <img src="/assets/uploads/new_clubhouse.png" class="card-img-top" />
        <div class="card-body">
          <p class="card-text"></p>
        </div>      
      </div>
    </a>
  </div>
</div>

<h1>My NFTs</h1>
<p>This is a temporary section for displaying NFTs. It will be removed before
  launch</p>
{{#each mynfts}}
  <div>
    <img src="{{this.imageUrl}}" width="150px" /><br />
    Name:
    {{this.data.name}}<br />
    Token Address:
    {{this.token_address}}<br />
    Hash:
    {{this.token_hash}}
    <hr />
  </div>
{{/each}}<|MERGE_RESOLUTION|>--- conflicted
+++ resolved
@@ -13,7 +13,7 @@
       </div>
     </div>
   {{/each}}
-<<<<<<< HEAD
+
   <div class="col-md-4">
     <a
       href="#"
@@ -27,16 +27,6 @@
       </div>
     </a>
   </div>
-=======
-  <a
-    href="#"
-    onclick="return openFormInModal('create', 'club-request')"
-    class="m-4 new-clubhouse-request"
-    style="width: 14rem;"
-  >
-    <img src="/assets/uploads/new_clubhouse.png" />
-  </a>
->>>>>>> 6123a8a4
 </div>
 
 <br />
@@ -57,19 +47,10 @@
       </div>
     </div>
   {{/each}}
-<<<<<<< HEAD
   <div class="col-md-4">
     <a
       href="#"
       onclick="return openFormInModal('create', 'club-request')"
-=======
-  <div class="m-4 new-group" style="width: 14rem;">
-    <a
-      href="#"
-      onclick="return openFormInModal('create', 'club-request')"
-      class="m-4 new-clubhouse-request"
-      style="width: 14rem;"
->>>>>>> 6123a8a4
     >
       <div class="card bg-dark h-100">
         <img src="/assets/uploads/new_clubhouse.png" class="card-img-top" />
